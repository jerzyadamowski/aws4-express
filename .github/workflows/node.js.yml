--- conflicted
+++ resolved
@@ -5,11 +5,7 @@
 
 on:
   push:
-<<<<<<< HEAD
-    branches: ["main"]
-=======
     branches: [ "*" ]
->>>>>>> 7997cc94
   pull_request:
     branches: ["main"]
 
